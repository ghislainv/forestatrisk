--- conflicted
+++ resolved
@@ -40,11 +40,7 @@
     :param proj: The projection for the export.
     :param gs_bucket: Name of the google storage bucket to export to.
 
-<<<<<<< HEAD
     :return: The Google EarthEngine task.
-=======
-    :return: Google EarthEngine task.
->>>>>>> 24a1f1dc
 
     """
 
@@ -137,12 +133,7 @@
 
 
 # ee_hansen.download
-<<<<<<< HEAD
 def download(gs_bucket, iso3, path):
-
-=======
-def download(task, gs_bucket, path, iso3):
->>>>>>> 24a1f1dc
     """Download forest-cover data from Google Cloud Storage.
 
     Check that GEE tasks are completed. Download forest-cover data
